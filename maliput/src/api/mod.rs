// BSD 3-Clause License
//
// Copyright (c) 2024, Woven by Toyota.
// All rights reserved.
//
// Redistribution and use in source and binary forms, with or without
// modification, are permitted provided that the following conditions are met:
//
// * Redistributions of source code must retain the above copyright notice, this
//   list of conditions and the following disclaimer.
//
// * Redistributions in binary form must reproduce the above copyright notice,
//   this list of conditions and the following disclaimer in the documentation
//   and/or other materials provided with the distribution.
//
// * Neither the name of the copyright holder nor the names of its
//   contributors may be used to endorse or promote products derived from
//   this software without specific prior written permission.
//
// THIS SOFTWARE IS PROVIDED BY THE COPYRIGHT HOLDERS AND CONTRIBUTORS "AS IS"
// AND ANY EXPRESS OR IMPLIED WARRANTIES, INCLUDING, BUT NOT LIMITED TO, THE
// IMPLIED WARRANTIES OF MERCHANTABILITY AND FITNESS FOR A PARTICULAR PURPOSE ARE
// DISCLAIMED. IN NO EVENT SHALL THE COPYRIGHT HOLDER OR CONTRIBUTORS BE LIABLE
// FOR ANY DIRECT, INDIRECT, INCIDENTAL, SPECIAL, EXEMPLARY, OR CONSEQUENTIAL
// DAMAGES (INCLUDING, BUT NOT LIMITED TO, PROCUREMENT OF SUBSTITUTE GOODS OR
// SERVICES; LOSS OF USE, DATA, OR PROFITS; OR BUSINESS INTERRUPTION) HOWEVER
// CAUSED AND ON ANY THEORY OF LIABILITY, WHETHER IN CONTRACT, STRICT LIABILITY,
// OR TORT (INCLUDING NEGLIGENCE OR OTHERWISE) ARISING IN ANY WAY OUT OF THE USE
// OF THIS SOFTWARE, EVEN IF ADVISED OF THE POSSIBILITY OF SUCH DAMAGE.

use crate::math::Matrix3;
use crate::math::Quaternion;
use crate::math::RollPitchYaw;
use crate::math::Vector3;

/// A RoadGeometry.
/// Wrapper around C++ implementation `maliput::api::RoadGeometry`.
/// See RoadNetwork for an example of how to get a RoadGeometry.
pub struct RoadGeometry<'a> {
    rg: &'a maliput_sys::api::ffi::RoadGeometry,
}

impl<'a> RoadGeometry<'a> {
    /// Returns the id of the RoadGeometry.
    pub fn id(&self) -> String {
        maliput_sys::api::ffi::RoadGeometry_id(self.rg)
    }
    /// Returns the number of Junctions in the RoadGeometry.
    ///
    /// Return value is non-negative.
    pub fn num_junctions(&self) -> i32 {
        self.rg.num_junctions()
    }
    /// Returns the tolerance guaranteed for linear measurements (positions).
    pub fn linear_tolerance(&self) -> f64 {
        self.rg.linear_tolerance()
    }
    /// Returns the tolerance guaranteed for angular measurements (orientations).
    pub fn angular_tolerance(&self) -> f64 {
        self.rg.angular_tolerance()
    }
    /// Returns the number of BranchPoints in the RoadGeometry.
    ///
    /// Return value is non-negative.
    pub fn num_branch_points(&self) -> i32 {
        self.rg.num_branch_points()
    }
    /// Determines the RoadPosition corresponding to InertialPosition `inertial_position`.
    ///
    /// Returns a RoadPositionResult. Its RoadPosition is the point in the
    /// RoadGeometry's manifold which is, in the `Inertial`-frame, closest to
    /// `inertial_position`. Its InertialPosition is the `Inertial`-frame equivalent of the
    /// RoadPosition and its distance is the Cartesian distance from
    /// `inertial_position` to the nearest point.
    ///
    /// This method guarantees that its result satisfies the condition that
    /// `result.lane.to_lane_position(result.pos)` is within `linear_tolerance()`
    /// of the returned InertialPosition.
    ///
    /// The map from RoadGeometry to the `Inertial`-frame is not onto (as a bounded
    /// RoadGeometry cannot completely cover the unbounded Cartesian universe).
    /// If `inertial_position` does represent a point contained within the volume
    /// of the RoadGeometry, then result distance is guaranteed to be less
    /// than or equal to `linear_tolerance()`.
    ///
    /// The map from RoadGeometry to `Inertial`-frame is not necessarily one-to-one.
    /// Different `(s,r,h)` coordinates from different Lanes, potentially from
    /// different Segments, may map to the same `(x,y,z)` `Inertial`-frame location.
    ///
    /// If `inertial_position` is contained within the volumes of multiple Segments,
    /// then ToRoadPosition() will choose a Segment which yields the minimum
    /// height `h` value in the result.  If the chosen Segment has multiple
    /// Lanes, then ToRoadPosition() will choose a Lane which contains
    /// `inertial_position` within its `lane_bounds()` if possible, and if that is
    /// still ambiguous, it will further select a Lane which minimizes the
    /// absolute value of the lateral `r` coordinate in the result.
    ///
    /// Wrapper around C++ implementation `maliput::api::RoadGeometry::ToRoadPosition`.
    pub fn to_road_position(&self, inertial_position: &InertialPosition) -> RoadPositionResult {
        let rpr = maliput_sys::api::ffi::RoadGeometry_ToRoadPosition(self.rg, &inertial_position.ip);
        RoadPositionResult {
            road_position: RoadPosition {
                rp: maliput_sys::api::ffi::RoadPositionResult_road_position(&rpr),
            },
            nearest_position: InertialPosition {
                ip: maliput_sys::api::ffi::RoadPositionResult_nearest_position(&rpr),
            },
            distance: maliput_sys::api::ffi::RoadPositionResult_distance(&rpr),
        }
    }
    /// Get the lane matching given `lane_id`.
    pub fn get_lane(&self, lane_id: &String) -> Lane {
        unsafe {
            Lane {
                lane: maliput_sys::api::ffi::RoadGeometry_GetLane(self.rg, lane_id)
                    .lane
                    .as_ref()
                    .expect(""),
            }
        }
    }
    /// Get all lanes of the `RoadGeometry`.
    /// Returns a vector of `Lane`.
    /// # Example
    /// ```rust, no_run
    /// use maliput::api::RoadNetwork;
    /// use std::collections::HashMap;
    ///
    /// let maliput_malidrive_plugin_path = maliput_sdk::get_maliput_malidrive_plugin_path();
    /// std::env::set_var("MALIPUT_PLUGIN_PATH", maliput_malidrive_plugin_path);
    /// let package_location = std::env::var("CARGO_MANIFEST_DIR").unwrap();
    /// let xodr_path = format!("{}/data/xodr/TShapeRoad.xodr", package_location);
    /// let road_network_properties = HashMap::from([("road_geometry_id", "my_rg_from_rust"), ("opendrive_file", xodr_path.as_str())]);
    /// let road_network = RoadNetwork::new("maliput_malidrive", &road_network_properties);
    /// let road_geometry = road_network.road_geometry();
    /// let lanes = road_geometry.get_lanes();
    /// for lane in lanes {
    ///    println!("lane_id: {}", lane.id());
    /// }
    /// ```
    pub fn get_lanes(&self) -> Vec<Lane> {
        let lanes = maliput_sys::api::ffi::RoadGeometry_GetLanes(self.rg);
        lanes
            .into_iter()
            .map(|l| Lane {
                lane: unsafe { l.lane.as_ref().expect("") },
            })
            .collect::<Vec<Lane>>()
    }
    /// Get the segment matching given `segment_id`.
    pub fn get_segment(&self, segment_id: &String) -> Segment {
        unsafe {
            Segment {
                segment: maliput_sys::api::ffi::RoadGeometry_GetSegment(self.rg, segment_id)
                    .as_ref()
                    .expect(""),
            }
        }
    }
<<<<<<< HEAD
    /// Get the junction matching given `junction_id`.
    pub fn get_junction(&self, junction_id: &String) -> Junction {
        unsafe {
            Junction {
                junction: maliput_sys::api::ffi::RoadGeometry_GetJunction(self.rg, junction_id)
                    .as_ref()
                    .expect(""),
            }
        }
    }
=======
>>>>>>> 7d9141a6
}

/// A RoadNetwork.
/// Wrapper around C++ implementation `maliput::api::RoadNetwork`.
///
/// ## Example
///
/// ```rust, no_run
/// use maliput::api::RoadNetwork;
/// use std::collections::HashMap;
///
/// let maliput_malidrive_plugin_path = maliput_sdk::get_maliput_malidrive_plugin_path();
/// std::env::set_var("MALIPUT_PLUGIN_PATH", maliput_malidrive_plugin_path);
/// let package_location = std::env::var("CARGO_MANIFEST_DIR").unwrap();
/// let xodr_path = format!("{}/data/xodr/TShapeRoad.xodr", package_location);
/// let road_network_properties = HashMap::from([("road_geometry_id", "my_rg_from_rust"), ("opendrive_file", xodr_path.as_str())]);
/// let road_network = RoadNetwork::new("maliput_malidrive", &road_network_properties);
/// let road_geometry = road_network.road_geometry();
/// println!("num_junctions: {}", road_geometry.num_junctions());
/// ```
pub struct RoadNetwork {
    rn: cxx::UniquePtr<maliput_sys::api::ffi::RoadNetwork>,
}

impl RoadNetwork {
    /// Create a new `RoadNetwork` with the given `road_network_loader_id` and `properties`.
    ///
    /// # Requisites
    /// The environment variable `MALIPUT_PLUGIN_PATH` must be set so maliput discovers the plugins.
    ///
    /// # Arguments
    ///
    /// * `road_network_loader_id` - The id of the road network loader.
    /// * `properties` - The properties of the road network.
    ///
    /// # Details
    /// It relies on `maliput_sys::plugin::ffi::CreateRoadNetwork` to create a new `RoadNetwork`.
    pub fn new(road_network_loader_id: &str, properties: &std::collections::HashMap<&str, &str>) -> RoadNetwork {
        // Translate the properties to ffi types
        let mut properties_vec = Vec::new();
        for (key, value) in properties.iter() {
            properties_vec.push(format!("{}:{}", key, value));
        }

        RoadNetwork {
            rn: maliput_sys::plugin::ffi::CreateRoadNetwork(&road_network_loader_id.to_string(), &properties_vec),
        }
    }

    /// Get the `RoadGeometry` of the `RoadNetwork`.
    pub fn road_geometry(&self) -> RoadGeometry {
        unsafe {
            RoadGeometry {
                rg: self.rn.road_geometry().as_ref().expect(""),
            }
        }
    }
}

/// A Lane Position.
/// Wrapper around C++ implementation `maliput::api::LanePosition`.
///
/// ## Example
///
/// ```rust, no_run
/// use maliput::api::LanePosition;
///
/// let lane_pos = LanePosition::new(1.0, 2.0, 3.0);
/// println!("lane_pos = {}", lane_pos);
/// assert_eq!(lane_pos.s(), 1.0);
/// assert_eq!(lane_pos.r(), 2.0);
/// assert_eq!(lane_pos.h(), 3.0);
/// ```
pub struct LanePosition {
    lp: cxx::UniquePtr<maliput_sys::api::ffi::LanePosition>,
}

impl LanePosition {
    /// Create a new `LanePosition` with the given `s`, `r`, and `h` components.
    pub fn new(s: f64, r: f64, h: f64) -> LanePosition {
        LanePosition {
            lp: maliput_sys::api::ffi::LanePosition_new(s, r, h),
        }
    }
    /// Get the `s` component of the `LanePosition`.
    pub fn s(&self) -> f64 {
        self.lp.s()
    }
    /// Get the `r` component of the `LanePosition`.
    pub fn r(&self) -> f64 {
        self.lp.r()
    }
    /// Get the `h` component of the `LanePosition`.
    pub fn h(&self) -> f64 {
        self.lp.h()
    }

    /// Returns all components as 3-vector `[s, r, h]`.
    pub fn srh(&self) -> Vector3 {
        let srh = self.lp.srh();
        Vector3::new(srh.x(), srh.y(), srh.z())
    }

    /// Set the `s` component of the `LanePosition`.
    pub fn set_s(&mut self, s: f64) {
        self.lp.as_mut().expect("Underlying LanePosition is null").set_s(s);
    }

    /// Set the `r` component of the `LanePosition`.
    pub fn set_r(&mut self, r: f64) {
        self.lp.as_mut().expect("Underlying LanePosition is null").set_r(r);
    }

    /// Set the `h` component of the `LanePosition`.
    pub fn set_h(&mut self, h: f64) {
        self.lp.as_mut().expect("Underlying LanePosition is null").set_h(h);
    }

    /// Set all components from 3-vector `[s, r, h]`.
    pub fn set_srh(&mut self, srh: &Vector3) {
        let ffi_vec = maliput_sys::math::ffi::Vector3_new(srh.x(), srh.y(), srh.z());
        self.lp
            .as_mut()
            .expect("Underlying LanePosition is null")
            .set_srh(&ffi_vec);
    }
}

impl PartialEq for LanePosition {
    fn eq(&self, other: &Self) -> bool {
        self.srh() == other.srh()
    }
}

impl Eq for LanePosition {}

impl std::fmt::Display for LanePosition {
    fn fmt(&self, f: &mut std::fmt::Formatter) -> std::fmt::Result {
        write!(f, "{}", maliput_sys::api::ffi::LanePosition_to_str(&self.lp))
    }
}

impl std::fmt::Debug for LanePosition {
    fn fmt(&self, f: &mut std::fmt::Formatter) -> std::fmt::Result {
        f.debug_struct("LanePosition")
            .field("s", &self.s())
            .field("r", &self.r())
            .field("h", &self.h())
            .finish()
    }
}

/// An Inertial Position.
/// Wrapper around C++ implementation `maliput::api::InertialPosition`.
///
/// ## Example
///
/// ```rust, no_run
/// use maliput::api::InertialPosition;
///
/// let inertial_pos = InertialPosition::new(1.0, 2.0, 3.0);
/// println!("inertial_pos = {}", inertial_pos);
/// assert_eq!(inertial_pos.x(), 1.0);
/// assert_eq!(inertial_pos.y(), 2.0);
/// assert_eq!(inertial_pos.z(), 3.0);
/// ```
pub struct InertialPosition {
    ip: cxx::UniquePtr<maliput_sys::api::ffi::InertialPosition>,
}

impl InertialPosition {
    /// Create a new `InertialPosition` with the given `x`, `y`, and `z` components.
    pub fn new(x: f64, y: f64, z: f64) -> InertialPosition {
        InertialPosition {
            ip: maliput_sys::api::ffi::InertialPosition_new(x, y, z),
        }
    }
    /// Get the `x` component of the `InertialPosition`.
    pub fn x(&self) -> f64 {
        self.ip.x()
    }
    /// Get the `y` component of the `InertialPosition`.
    pub fn y(&self) -> f64 {
        self.ip.y()
    }
    /// Get the `z` component of the `InertialPosition`.
    pub fn z(&self) -> f64 {
        self.ip.z()
    }

    /// Returns all components as 3-vector `[x, y, z]`.
    pub fn xyz(&self) -> Vector3 {
        let xyz = self.ip.xyz();
        Vector3::new(xyz.x(), xyz.y(), xyz.z())
    }

    /// Set the `x` component of the `InertialPosition`.
    pub fn set_x(&mut self, x: f64) {
        self.ip.as_mut().expect("Underlying InertialPosition is null").set_x(x);
    }

    /// Set the `y` component of the `InertialPosition`.
    pub fn set_y(&mut self, y: f64) {
        self.ip.as_mut().expect("Underlying InertialPosition is null").set_y(y);
    }

    /// Set the `z` component of the `InertialPosition`.
    pub fn set_z(&mut self, z: f64) {
        self.ip.as_mut().expect("Underlying InertialPosition is null").set_z(z);
    }

    /// Set all components from 3-vector `[x, y, z]`.
    pub fn set_xyz(&mut self, xyz: &Vector3) {
        let ffi_vec = maliput_sys::math::ffi::Vector3_new(xyz.x(), xyz.y(), xyz.z());
        self.ip
            .as_mut()
            .expect("Underlying InertialPosition is null")
            .set_xyz(&ffi_vec);
    }

    /// Get the length of `InertialPosition`.
    pub fn length(&self) -> f64 {
        self.ip.length()
    }

    /// Get the distance between two `InertialPosition`.
    pub fn distance(&self, other: &InertialPosition) -> f64 {
        self.ip.Distance(&other.ip)
    }
}

impl PartialEq for InertialPosition {
    fn eq(&self, other: &Self) -> bool {
        maliput_sys::api::ffi::InertialPosition_operator_eq(&self.ip, &other.ip)
    }
}

impl Eq for InertialPosition {}

impl std::fmt::Display for InertialPosition {
    fn fmt(&self, f: &mut std::fmt::Formatter) -> std::fmt::Result {
        write!(f, "{}", maliput_sys::api::ffi::InertialPosition_to_str(&self.ip))
    }
}

impl std::fmt::Debug for InertialPosition {
    fn fmt(&self, f: &mut std::fmt::Formatter) -> std::fmt::Result {
        f.debug_struct("InertialPosition")
            .field("x", &self.x())
            .field("y", &self.y())
            .field("z", &self.z())
            .finish()
    }
}

impl std::ops::Add for InertialPosition {
    type Output = InertialPosition;

    fn add(self, other: InertialPosition) -> InertialPosition {
        InertialPosition {
            ip: maliput_sys::api::ffi::InertialPosition_operator_sum(&self.ip, &other.ip),
        }
    }
}

impl std::ops::Sub for InertialPosition {
    type Output = InertialPosition;

    fn sub(self, other: InertialPosition) -> InertialPosition {
        InertialPosition {
            ip: maliput_sys::api::ffi::InertialPosition_operator_sub(&self.ip, &other.ip),
        }
    }
}

impl std::ops::Mul<f64> for InertialPosition {
    type Output = InertialPosition;

    fn mul(self, scalar: f64) -> InertialPosition {
        InertialPosition {
            ip: maliput_sys::api::ffi::InertialPosition_operator_mul_scalar(&self.ip, scalar),
        }
    }
}

/// Bounds in the lateral dimension (r component) of a `Lane`-frame, consisting
/// of a pair of minimum and maximum r value.  The bounds must straddle r = 0,
/// i.e., the minimum must be <= 0 and the maximum must be >= 0.
pub struct RBounds {
    min: f64,
    max: f64,
}

impl RBounds {
    pub fn new(min: f64, max: f64) -> RBounds {
        RBounds { min, max }
    }
    pub fn min(&self) -> f64 {
        self.min
    }
    pub fn max(&self) -> f64 {
        self.max
    }
    pub fn set_min(&mut self, min: f64) {
        self.min = min;
    }
    pub fn set_max(&mut self, max: f64) {
        self.max = max;
    }
}

/// Bounds in the elevation dimension (`h` component) of a `Lane`-frame,
/// consisting of a pair of minimum and maximum `h` value.  The bounds
/// must straddle `h = 0`, i.e., the minimum must be `<= 0` and the
/// maximum must be `>= 0`.
pub struct HBounds {
    min: f64,
    max: f64,
}

impl HBounds {
    pub fn new(min: f64, max: f64) -> HBounds {
        HBounds { min, max }
    }
    pub fn min(&self) -> f64 {
        self.min
    }
    pub fn max(&self) -> f64 {
        self.max
    }
    pub fn set_min(&mut self, min: f64) {
        self.min = min;
    }
    pub fn set_max(&mut self, max: f64) {
        self.max = max;
    }
}

/// A maliput::api::Lane
/// Wrapper around C++ implementation `maliput::api::Lane`.
pub struct Lane<'a> {
    lane: &'a maliput_sys::api::ffi::Lane,
}

impl<'a> Lane<'a> {
    /// Returns the index of this Lane within the Segment which owns it.
    pub fn index(&self) -> i32 {
        self.lane.index()
    }
    /// Get the left lane of the `Lane`.
    pub fn to_left(&self) -> Option<Lane> {
        let lane = self.lane.to_left();
        if lane.is_null() {
            None
        } else {
            unsafe {
                Some(Lane {
                    lane: lane.as_ref().expect(""),
                })
            }
        }
    }
    /// Get the right lane of the `Lane`.
    pub fn to_right(&self) -> Option<Lane> {
        let lane = self.lane.to_right();
        if lane.is_null() {
            None
        } else {
            unsafe {
                Some(Lane {
                    lane: lane.as_ref().expect(""),
                })
            }
        }
    }
    /// Get the length of the `Lane`.
    pub fn length(&self) -> f64 {
        self.lane.length()
    }
    /// Get the id of the `Lane` as a string.
    pub fn id(&self) -> String {
        maliput_sys::api::ffi::Lane_id(self.lane)
    }
    /// Get the orientation of the `Lane` at the given `LanePosition`.
    pub fn get_orientation(&self, lane_position: &LanePosition) -> Rotation {
        Rotation {
            r: maliput_sys::api::ffi::Lane_GetOrientation(self.lane, lane_position.lp.as_ref().expect("")),
        }
    }
    /// Get the inertial position of the `Lane` at the given `LanePosition`.
    pub fn to_inertial_position(&self, lane_position: &LanePosition) -> InertialPosition {
        InertialPosition {
            ip: maliput_sys::api::ffi::Lane_ToInertialPosition(self.lane, lane_position.lp.as_ref().expect("")),
        }
    }
    /// Determines the LanePosition corresponding to InertialPosition `inertial_position`.
    /// The LanePosition is expected to be contained within the lane's boundaries.
    /// See [Lane::to_segment_position] method.
    ///
    /// This method guarantees that its result satisfies the condition that
    /// `to_inertial_position(result.lane_position)` is within `linear_tolerance()`
    ///  of `result.nearest_position`.
    pub fn to_lane_position(&self, inertial_position: &InertialPosition) -> LanePositionResult {
        let lpr = maliput_sys::api::ffi::Lane_ToLanePosition(self.lane, inertial_position.ip.as_ref().expect(""));
        LanePositionResult {
            lane_position: LanePosition {
                lp: maliput_sys::api::ffi::LanePositionResult_road_position(&lpr),
            },
            nearest_position: InertialPosition {
                ip: maliput_sys::api::ffi::LanePositionResult_nearest_position(&lpr),
            },
            distance: maliput_sys::api::ffi::LanePositionResult_distance(&lpr),
        }
    }
    /// Determines the LanePosition corresponding to InertialPosition `inertial_position`.
    /// The LanePosition is expected to be contained within the segment's boundaries.
    /// See [Lane::to_lane_position] method.
    ///
    /// This method guarantees that its result satisfies the condition that
    /// `to_inertial_position(result.lane_position)` is within `linear_tolerance()`
    ///  of `result.nearest_position`.
    pub fn to_segment_position(&self, inertial_position: &InertialPosition) -> LanePositionResult {
        let spr = maliput_sys::api::ffi::Lane_ToSegmentPosition(self.lane, inertial_position.ip.as_ref().expect(""));
        LanePositionResult {
            lane_position: LanePosition {
                lp: maliput_sys::api::ffi::LanePositionResult_road_position(&spr),
            },
            nearest_position: InertialPosition {
                ip: maliput_sys::api::ffi::LanePositionResult_nearest_position(&spr),
            },
            distance: maliput_sys::api::ffi::LanePositionResult_distance(&spr),
        }
    }
    /// Get the lane bounds of the `Lane` at the given `s`.
    pub fn lane_bounds(&self, s: f64) -> RBounds {
        let bounds = maliput_sys::api::ffi::Lane_lane_bounds(self.lane, s);
        RBounds::new(bounds.min(), bounds.max())
    }
    /// Get the segment bounds of the `Lane` at the given `s`.
    pub fn segment_bounds(&self, s: f64) -> RBounds {
        let bounds = maliput_sys::api::ffi::Lane_segment_bounds(self.lane, s);
        RBounds::new(bounds.min(), bounds.max())
    }
    /// Get the elevation bounds of the `Lane` at the given `s` and `r`.
    pub fn elevation_bounds(&self, s: f64, r: f64) -> HBounds {
        let bounds = maliput_sys::api::ffi::Lane_elevation_bounds(self.lane, s, r);
        HBounds::new(bounds.min(), bounds.max())
    }
    /// Check if the `Lane` contains the given `LanePosition`.
    pub fn contains(&self, lane_position: &LanePosition) -> bool {
        self.lane.Contains(lane_position.lp.as_ref().expect(""))
    }
}

/// A Segment represents a bundle of adjacent Lanes which share a
/// continuously traversable road surface. Every [LanePosition] on a
/// given [Lane] of a Segment has a corresponding [LanePosition] on each
/// other [Lane], all with the same height-above-surface h, that all
/// map to the same GeoPoint in 3-space.
///
/// Segments are grouped by [Junction].
///
/// Wrapper around C++ implementation `maliput::api::Segment`.
pub struct Segment<'a> {
    segment: &'a maliput_sys::api::ffi::Segment,
}

impl<'a> Segment<'a> {
    /// Get the id of the `Segment` as a string.
    pub fn id(&self) -> String {
        maliput_sys::api::ffi::Segment_id(self.segment)
    }
    /// Get the number of lanes in the `Segment`.
    pub fn num_lanes(&self) -> i32 {
        self.segment.num_lanes()
    }
    /// Get the lane at the given `index`.
    pub fn lane(&self, index: i32) -> Lane {
        unsafe {
            Lane {
                lane: self.segment.lane(index).as_ref().expect(""),
            }
        }
    }
}

/// A Segment represents a bundle of adjacent Lanes which share a
/// continuously traversable road surface. Every [LanePosition] on a
/// given [Lane] of a Segment has a corresponding [LanePosition] on each
/// other [Lane], all with the same height-above-surface h, that all
/// map to the same GeoPoint in 3-space.
///
/// Segments are grouped by [Junction].
///
/// Wrapper around C++ implementation `maliput::api::Segment`.
pub struct Segment<'a> {
    segment: &'a maliput_sys::api::ffi::Segment,
}

impl<'a> Segment<'a> {
    /// Get the id of the `Segment` as a string.
    pub fn id(&self) -> String {
        maliput_sys::api::ffi::Segment_id(self.segment)
    }
    /// Returns the [Junction] to which this Segment belongs.
    pub fn junction(&self) -> Junction {
        unsafe {
            Junction {
                junction: self.segment.junction().as_ref().expect(""),
            }
        }
    }
    /// Get the number of lanes in the `Segment`.
    pub fn num_lanes(&self) -> i32 {
        self.segment.num_lanes()
    }
    /// Get the lane at the given `index`.
    pub fn lane(&self, index: i32) -> Lane {
        unsafe {
            Lane {
                lane: self.segment.lane(index).as_ref().expect(""),
            }
        }
    }
}

/// A Junction is a closed set of [Segment]s which have physically
/// coplanar road surfaces, in the sense that [RoadPosition]s with the
/// same h value (height above surface) in the domains of two [Segment]s
/// map to the same [InertialPosition].  The [Segment]s need not be directly
/// connected to one another in the network topology.
///
/// Junctions are grouped by [RoadGeometry].
///
/// Wrapper around C++ implementation `maliput::api::Segment`.
pub struct Junction<'a> {
    junction: &'a maliput_sys::api::ffi::Junction,
}

impl<'a> Junction<'a> {
    /// Get the id of the `Junction` as a string.
    pub fn id(&self) -> String {
        maliput_sys::api::ffi::Junction_id(self.junction)
    }
    /// Get the road geometry of the `Junction`.
    pub fn road_geometry(&self) -> RoadGeometry {
        unsafe {
            RoadGeometry {
                rg: self.junction.road_geometry().as_ref().expect(""),
            }
        }
    }
    /// Get the number of segments in the `Junction`.
    pub fn num_segments(&self) -> i32 {
        self.junction.num_segments()
    }
    /// Get the segment at the given `index`.
    pub fn segment(&self, index: i32) -> Segment {
        unsafe {
            Segment {
                segment: self.junction.segment(index).as_ref().expect(""),
            }
        }
    }
}

/// A maliput::api::RoadPosition
/// Wrapper around C++ implementation `maliput::api::RoadPosition`.
pub struct RoadPosition {
    rp: cxx::UniquePtr<maliput_sys::api::ffi::RoadPosition>,
}

impl RoadPosition {
    /// Create a new `RoadPosition` with the given `lane` and `lane_pos`.
    pub fn new(lane: &Lane, lane_pos: &LanePosition) -> RoadPosition {
        unsafe {
            RoadPosition {
                rp: maliput_sys::api::ffi::RoadPosition_new(lane.lane, &lane_pos.lp),
            }
        }
    }
    /// Get the inertial position of the `RoadPosition` via doing a Lane::ToInertialPosition query call.
    pub fn to_inertial_position(&self) -> InertialPosition {
        InertialPosition {
            ip: maliput_sys::api::ffi::RoadPosition_ToInertialPosition(&self.rp),
        }
    }
    /// Get the lane of the `RoadPosition`.
    pub fn lane(&self) -> Lane {
        unsafe {
            Lane {
                lane: maliput_sys::api::ffi::RoadPosition_lane(&self.rp).as_ref().expect(""),
            }
        }
    }
    /// Get the lane position of the `RoadPosition`.
    pub fn pos(&self) -> LanePosition {
        LanePosition {
            lp: maliput_sys::api::ffi::RoadPosition_pos(&self.rp),
        }
    }
}

/// Represents the result of a RoadPosition query.
pub struct RoadPositionResult {
    pub road_position: RoadPosition,
    pub nearest_position: InertialPosition,
    pub distance: f64,
}

impl RoadPositionResult {
    /// Create a new `RoadPositionResult` with the given `road_position`, `nearest_position`, and `distance`.
    pub fn new(road_position: RoadPosition, nearest_position: InertialPosition, distance: f64) -> RoadPositionResult {
        RoadPositionResult {
            road_position,
            nearest_position,
            distance,
        }
    }
}

/// Represents the result of a LanePosition query.
pub struct LanePositionResult {
    pub lane_position: LanePosition,
    pub nearest_position: InertialPosition,
    pub distance: f64,
}

impl LanePositionResult {
    /// Create a new `LanePositionResult` with the given `lane_position`, `nearest_position`, and `distance`.
    pub fn new(lane_position: LanePosition, nearest_position: InertialPosition, distance: f64) -> LanePositionResult {
        LanePositionResult {
            lane_position,
            nearest_position,
            distance,
        }
    }
}

/// A maliput::api::Rotation
/// A wrapper around C++ implementation `maliput::api::Rotation`.
pub struct Rotation {
    r: cxx::UniquePtr<maliput_sys::api::ffi::Rotation>,
}

impl Default for Rotation {
    fn default() -> Self {
        Self::new()
    }
}

impl Rotation {
    /// Create a new `Rotation`.
    pub fn new() -> Rotation {
        Rotation {
            r: maliput_sys::api::ffi::Rotation_new(),
        }
    }
    /// Create a new `Rotation` from a `Quaternion`.
    pub fn from_quat(q: &Quaternion) -> Rotation {
        let q_ffi = maliput_sys::math::ffi::Quaternion_new(q.w(), q.x(), q.y(), q.z());
        Rotation {
            r: maliput_sys::api::ffi::Rotation_from_quat(&q_ffi),
        }
    }
    /// Create a new `Rotation` from a `RollPitchYaw`.
    pub fn from_rpy(rpy: &RollPitchYaw) -> Rotation {
        let rpy_ffi = maliput_sys::math::ffi::RollPitchYaw_new(rpy.roll_angle(), rpy.pitch_angle(), rpy.yaw_angle());
        Rotation {
            r: maliput_sys::api::ffi::Rotation_from_rpy(&rpy_ffi),
        }
    }
    /// Get the roll of the `Rotation`.
    pub fn roll(&self) -> f64 {
        self.r.roll()
    }
    /// Get the pitch of the `Rotation`.
    pub fn pitch(&self) -> f64 {
        self.r.pitch()
    }
    /// Get the yaw of the `Rotation`.
    pub fn yaw(&self) -> f64 {
        self.r.yaw()
    }
    /// Get a quaternion representation of the `Rotation`.
    pub fn quat(&self) -> Quaternion {
        let q_ffi = self.r.quat();
        Quaternion::new(q_ffi.w(), q_ffi.x(), q_ffi.y(), q_ffi.z())
    }
    /// Get a roll-pitch-yaw representation of the `Rotation`.
    pub fn rpy(&self) -> RollPitchYaw {
        let rpy_ffi = maliput_sys::api::ffi::Rotation_rpy(&self.r);
        RollPitchYaw::new(rpy_ffi.roll_angle(), rpy_ffi.pitch_angle(), rpy_ffi.yaw_angle())
    }
    /// Set the `Rotation` from a `Quaternion`.
    pub fn set_quat(&mut self, q: &Quaternion) {
        let q_ffi = maliput_sys::math::ffi::Quaternion_new(q.w(), q.x(), q.y(), q.z());
        maliput_sys::api::ffi::Rotation_set_quat(self.r.pin_mut(), &q_ffi);
    }
    /// Get the matrix representation of the `Rotation`.
    pub fn matrix(&self) -> Matrix3 {
        let matrix_ffi: cxx::UniquePtr<maliput_sys::math::ffi::Matrix3> =
            maliput_sys::api::ffi::Rotation_matrix(&self.r);
        let row_0 = maliput_sys::math::ffi::Matrix3_row(matrix_ffi.as_ref().expect(""), 0);
        let row_1 = maliput_sys::math::ffi::Matrix3_row(matrix_ffi.as_ref().expect(""), 1);
        let row_2 = maliput_sys::math::ffi::Matrix3_row(matrix_ffi.as_ref().expect(""), 2);
        Matrix3::new(
            Vector3::new(row_0.x(), row_0.y(), row_0.z()),
            Vector3::new(row_1.x(), row_1.y(), row_1.z()),
            Vector3::new(row_2.x(), row_2.y(), row_2.z()),
        )
    }
    /// Get the distance between two `Rotation`.
    pub fn distance(&self, other: &Rotation) -> f64 {
        self.r.Distance(&other.r)
    }
    /// Apply the `Rotation` to an `InertialPosition`.
    pub fn apply(&self, v: &InertialPosition) -> InertialPosition {
        InertialPosition {
            ip: maliput_sys::api::ffi::Rotation_Apply(&self.r, &v.ip),
        }
    }
    /// Get the reverse of the `Rotation`.
    pub fn reverse(&self) -> Rotation {
        Rotation {
            r: maliput_sys::api::ffi::Rotation_Reverse(&self.r),
        }
    }
}

mod tests {
    mod lane_position {
        #[test]
        fn lane_position_new() {
            let lane_pos = crate::api::LanePosition::new(1.0, 2.0, 3.0);
            assert_eq!(lane_pos.s(), 1.0);
            assert_eq!(lane_pos.r(), 2.0);
            assert_eq!(lane_pos.h(), 3.0);
        }

        #[test]
        fn equality() {
            let v = crate::api::LanePosition::new(1.0, 2.0, 3.0);
            let w = crate::api::LanePosition::new(1.0, 2.0, 3.0);
            assert_eq!(v, w);
            let z = crate::api::LanePosition::new(4.0, 5.0, 6.0);
            assert_ne!(v, z);
        }

        #[test]
        fn set_s() {
            let mut lane_pos = crate::api::LanePosition::new(1.0, 2.0, 3.0);
            lane_pos.set_s(4.0);
            assert_eq!(lane_pos.s(), 4.0);
        }

        #[test]
        fn set_r() {
            let mut lane_pos = crate::api::LanePosition::new(1.0, 2.0, 3.0);
            lane_pos.set_r(4.0);
            assert_eq!(lane_pos.r(), 4.0);
        }

        #[test]
        fn set_h() {
            let mut lane_pos = crate::api::LanePosition::new(1.0, 2.0, 3.0);
            lane_pos.set_h(4.0);
            assert_eq!(lane_pos.h(), 4.0);
        }

        #[test]
        fn set_srh() {
            use crate::math::Vector3;
            let mut lane_pos = crate::api::LanePosition::new(1.0, 2.0, 3.0);
            let vector = Vector3::new(4.0, 5.0, 6.0);
            lane_pos.set_srh(&vector);
            assert_eq!(lane_pos.s(), 4.0);
            assert_eq!(lane_pos.r(), 5.0);
            assert_eq!(lane_pos.h(), 6.0);
        }
    }

    mod inertial_position {

        #[test]
        fn inertial_position_new() {
            let inertial_pos = crate::api::InertialPosition::new(1.0, 2.0, 3.0);
            assert_eq!(inertial_pos.x(), 1.0);
            assert_eq!(inertial_pos.y(), 2.0);
            assert_eq!(inertial_pos.z(), 3.0);
        }

        #[test]
        fn equality() {
            let v = crate::api::InertialPosition::new(1.0, 2.0, 3.0);
            let w = crate::api::InertialPosition::new(1.0, 2.0, 3.0);
            assert_eq!(v, w);
            let z = crate::api::InertialPosition::new(4.0, 5.0, 6.0);
            assert_ne!(v, z);
        }

        #[test]
        fn set_x() {
            let mut inertial_pos = crate::api::InertialPosition::new(1.0, 2.0, 3.0);
            inertial_pos.set_x(4.0);
            assert_eq!(inertial_pos.x(), 4.0);
        }

        #[test]
        fn set_y() {
            let mut inertial_pos = crate::api::InertialPosition::new(1.0, 2.0, 3.0);
            inertial_pos.set_y(4.0);
            assert_eq!(inertial_pos.y(), 4.0);
        }

        #[test]
        fn set_z() {
            let mut inertial_pos = crate::api::InertialPosition::new(1.0, 2.0, 3.0);
            inertial_pos.set_z(4.0);
            assert_eq!(inertial_pos.z(), 4.0);
        }

        #[test]
        fn set_xyz() {
            use crate::math::Vector3;
            let mut inertial_pos = crate::api::InertialPosition::new(1.0, 2.0, 3.0);
            let vector = Vector3::new(4.0, 5.0, 6.0);
            inertial_pos.set_xyz(&vector);
            assert_eq!(inertial_pos.x(), 4.0);
            assert_eq!(inertial_pos.y(), 5.0);
            assert_eq!(inertial_pos.z(), 6.0);
        }

        #[test]
        fn xyz() {
            let inertial_pos = crate::api::InertialPosition::new(1.0, 2.0, 3.0);
            assert_eq!(inertial_pos.xyz(), crate::math::Vector3::new(1.0, 2.0, 3.0));
        }

        #[test]
        fn length() {
            let inertial_pos = crate::api::InertialPosition::new(3.0, 0.0, 4.0);
            assert_eq!(inertial_pos.length(), 5.0);
        }

        #[test]
        fn distance() {
            let inertial_pos1 = crate::api::InertialPosition::new(1.0, 1.0, 1.0);
            let inertial_pos2 = crate::api::InertialPosition::new(5.0, 1.0, 1.0);
            assert_eq!(inertial_pos1.distance(&inertial_pos2), 4.0);
        }

        #[test]
        fn str() {
            let inertial_pos = crate::api::InertialPosition::new(1.0, 2.0, 3.0);
            assert_eq!(inertial_pos.to_string(), "(x = 1, y = 2, z = 3)");
        }

        #[test]
        fn add_operation() {
            let inertial_pos1 = crate::api::InertialPosition::new(1.0, 2.0, 3.0);
            let inertial_pos2 = crate::api::InertialPosition::new(4.0, 5.0, 6.0);
            let inertial_pos3 = inertial_pos1 + inertial_pos2;
            assert_eq!(inertial_pos3.x(), 5.0);
            assert_eq!(inertial_pos3.y(), 7.0);
            assert_eq!(inertial_pos3.z(), 9.0);
        }

        #[test]
        fn sub_operation() {
            let inertial_pos1 = crate::api::InertialPosition::new(1.0, 2.0, 3.0);
            let inertial_pos2 = crate::api::InertialPosition::new(4.0, 5.0, 6.0);
            let inertial_pos3 = inertial_pos1 - inertial_pos2;
            assert_eq!(inertial_pos3.x(), -3.0);
            assert_eq!(inertial_pos3.y(), -3.0);
            assert_eq!(inertial_pos3.z(), -3.0);
        }

        #[test]
        fn mul_scalar_operation() {
            let inertial_pos1 = crate::api::InertialPosition::new(1.0, 2.0, 3.0);
            let inertial_pos2 = inertial_pos1 * 2.0;
            assert_eq!(inertial_pos2.x(), 2.0);
            assert_eq!(inertial_pos2.y(), 4.0);
            assert_eq!(inertial_pos2.z(), 6.0);
        }
    }
    mod rotation {
        #[test]
        fn rotation_new() {
            let rotation = crate::api::Rotation::new();
            assert_eq!(rotation.roll(), 0.0);
            assert_eq!(rotation.pitch(), 0.0);
            assert_eq!(rotation.yaw(), 0.0);
        }

        #[test]
        fn from_quat() {
            let quat = crate::math::Quaternion::new(1.0, 0.0, 0.0, 0.0);
            let rotation = crate::api::Rotation::from_quat(&quat);
            assert_eq!(rotation.roll(), 0.0);
            assert_eq!(rotation.pitch(), 0.0);
            assert_eq!(rotation.yaw(), 0.0);
        }

        #[test]
        fn from_rpy() {
            let rpy = crate::math::RollPitchYaw::new(0.0, 0.0, 0.0);
            let rotation = crate::api::Rotation::from_rpy(&rpy);
            assert_eq!(rotation.roll(), 0.0);
            assert_eq!(rotation.pitch(), 0.0);
            assert_eq!(rotation.yaw(), 0.0);
        }

        #[test]
        fn set_quat() {
            let mut rotation = crate::api::Rotation::new();
            let quat = crate::math::Quaternion::new(1.0, 0.0, 0.0, 0.0);
            rotation.set_quat(&quat);
            assert_eq!(rotation.roll(), 0.0);
            assert_eq!(rotation.pitch(), 0.0);
            assert_eq!(rotation.yaw(), 0.0);
        }

        #[test]
        fn matrix() {
            let rotation = crate::api::Rotation::new();
            let matrix = rotation.matrix();
            assert_eq!(matrix.row(0), crate::math::Vector3::new(1.0, 0.0, 0.0));
            assert_eq!(matrix.row(1), crate::math::Vector3::new(0.0, 1.0, 0.0));
            assert_eq!(matrix.row(2), crate::math::Vector3::new(0.0, 0.0, 1.0));
        }
    }
}<|MERGE_RESOLUTION|>--- conflicted
+++ resolved
@@ -157,7 +157,6 @@
             }
         }
     }
-<<<<<<< HEAD
     /// Get the junction matching given `junction_id`.
     pub fn get_junction(&self, junction_id: &String) -> Junction {
         unsafe {
@@ -168,8 +167,6 @@
             }
         }
     }
-=======
->>>>>>> 7d9141a6
 }
 
 /// A RoadNetwork.
@@ -642,38 +639,6 @@
     pub fn id(&self) -> String {
         maliput_sys::api::ffi::Segment_id(self.segment)
     }
-    /// Get the number of lanes in the `Segment`.
-    pub fn num_lanes(&self) -> i32 {
-        self.segment.num_lanes()
-    }
-    /// Get the lane at the given `index`.
-    pub fn lane(&self, index: i32) -> Lane {
-        unsafe {
-            Lane {
-                lane: self.segment.lane(index).as_ref().expect(""),
-            }
-        }
-    }
-}
-
-/// A Segment represents a bundle of adjacent Lanes which share a
-/// continuously traversable road surface. Every [LanePosition] on a
-/// given [Lane] of a Segment has a corresponding [LanePosition] on each
-/// other [Lane], all with the same height-above-surface h, that all
-/// map to the same GeoPoint in 3-space.
-///
-/// Segments are grouped by [Junction].
-///
-/// Wrapper around C++ implementation `maliput::api::Segment`.
-pub struct Segment<'a> {
-    segment: &'a maliput_sys::api::ffi::Segment,
-}
-
-impl<'a> Segment<'a> {
-    /// Get the id of the `Segment` as a string.
-    pub fn id(&self) -> String {
-        maliput_sys::api::ffi::Segment_id(self.segment)
-    }
     /// Returns the [Junction] to which this Segment belongs.
     pub fn junction(&self) -> Junction {
         unsafe {
