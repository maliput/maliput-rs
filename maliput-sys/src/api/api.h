// BSD 3-Clause License
//
// Copyright (c) 2024, Woven by Toyota.
// All rights reserved.
//
// Redistribution and use in source and binary forms, with or without
// modification, are permitted provided that the following conditions are met:
//
// * Redistributions of source code must retain the above copyright notice, this
//   list of conditions and the following disclaimer.
//
// * Redistributions in binary form must reproduce the above copyright notice,
//   this list of conditions and the following disclaimer in the documentation
//   and/or other materials provided with the distribution.
//
// * Neither the name of the copyright holder nor the names of its
//   contributors may be used to endorse or promote products derived from
//   this software without specific prior written permission.
//
// THIS SOFTWARE IS PROVIDED BY THE COPYRIGHT HOLDERS AND CONTRIBUTORS "AS IS"
// AND ANY EXPRESS OR IMPLIED WARRANTIES, INCLUDING, BUT NOT LIMITED TO, THE
// IMPLIED WARRANTIES OF MERCHANTABILITY AND FITNESS FOR A PARTICULAR PURPOSE ARE
// DISCLAIMED. IN NO EVENT SHALL THE COPYRIGHT HOLDER OR CONTRIBUTORS BE LIABLE
// FOR ANY DIRECT, INDIRECT, INCIDENTAL, SPECIAL, EXEMPLARY, OR CONSEQUENTIAL
// DAMAGES (INCLUDING, BUT NOT LIMITED TO, PROCUREMENT OF SUBSTITUTE GOODS OR
// SERVICES; LOSS OF USE, DATA, OR PROFITS; OR BUSINESS INTERRUPTION) HOWEVER
// CAUSED AND ON ANY THEORY OF LIABILITY, WHETHER IN CONTRACT, STRICT LIABILITY,
// OR TORT (INCLUDING NEGLIGENCE OR OTHERWISE) ARISING IN ANY WAY OUT OF THE USE
// OF THIS SOFTWARE, EVEN IF ADVISED OF THE POSSIBILITY OF SUCH DAMAGE.

#pragma once

#include <memory>
#include <sstream>
#include <vector>

#include <maliput/api/lane.h>
#include <maliput/api/lane_data.h>
#include <maliput/api/road_network.h>
#include <maliput/api/road_geometry.h>

#include <rust/cxx.h>

#include "maliput-sys/src/api/mod.rs.h"

namespace maliput {
namespace api {

struct ConstLanePtr;

/// Creates a new maliput::api::LanePosition.
/// Forwads to maliput::api::LanePosition(double s, double r, double h) constructor.
std::unique_ptr<LanePosition> LanePosition_new(rust::f64 s, rust::f64 r, rust::f64 h) {
  return std::make_unique<LanePosition>(s, r, h);
}

/// Creates a new maliput::api::LanePosition.
/// Forwads to maliput::api::LanePosition(double s, double r, double h) constructor.
rust::String LanePosition_to_str(const LanePosition& lane_pos) {
  std::stringstream ss;
  ss << lane_pos;
  return {ss.str()};
}

/// Creates a new maliput::api::InertialPosition.
/// Forwads to maliput::api::InertialPosition(double x, double y, double z) constructor.
std::unique_ptr<InertialPosition> InertialPosition_new(rust::f64 x, rust::f64 y, rust::f64 z) {
  return std::make_unique<InertialPosition>(x, y, z);
}

rust::String InertialPosition_to_str(const InertialPosition& inertial_pos) {
  std::stringstream ss;
  ss << inertial_pos;
  return {ss.str()};
}

std::unique_ptr<InertialPosition> InertialPosition_operator_sum(const InertialPosition& lhs, const InertialPosition& rhs) {
  return std::make_unique<InertialPosition>(lhs + rhs);
}

std::unique_ptr<InertialPosition> InertialPosition_operator_sub(const InertialPosition& lhs, const InertialPosition& rhs) {
  return std::make_unique<InertialPosition>(lhs - rhs);
}

std::unique_ptr<InertialPosition> InertialPosition_operator_mul_scalar(const InertialPosition& lhs, rust::f64 scalar) {
  return std::make_unique<InertialPosition>(lhs * scalar);
}

bool InertialPosition_operator_eq(const InertialPosition& lhs, const InertialPosition& rhs) {
  return lhs == rhs;
}

rust::String Lane_id(const Lane& lane) {
  return lane.id().string();
}

std::unique_ptr<RoadPosition> RoadPosition_new(const Lane* lane, const LanePosition& pos) {
  return std::make_unique<RoadPosition>(lane, pos);
}

std::unique_ptr<InertialPosition> RoadPosition_ToInertialPosition(const RoadPosition& road_pos) {
  return std::make_unique<InertialPosition>(road_pos.ToInertialPosition());
}

const Lane* RoadPosition_lane(const RoadPosition& road_pos) {
  return road_pos.lane;
}

std::unique_ptr<LanePosition> RoadPosition_pos(const RoadPosition& road_pos) {
  return std::make_unique<LanePosition>(road_pos.pos);
}

std::unique_ptr<RoadPosition> RoadPositionResult_road_position(const RoadPositionResult& road_pos_res) {
  return std::make_unique<RoadPosition>(road_pos_res.road_position);
}

std::unique_ptr<InertialPosition> RoadPositionResult_nearest_position (const RoadPositionResult& road_pos_res) {
  return std::make_unique<InertialPosition>(road_pos_res.nearest_position);
}

double RoadPositionResult_distance(const RoadPositionResult& road_pos_res) {
  return road_pos_res.distance;
}

std::unique_ptr<RoadPositionResult> RoadGeometry_ToRoadPosition(const RoadGeometry& road_geometry, const InertialPosition& inertial_pos) {
  return std::make_unique<RoadPositionResult>(road_geometry.ToRoadPosition(inertial_pos));
}

<<<<<<< HEAD
std::unique_ptr<Rotation> Rotation_new() {
  return std::make_unique<Rotation>();
}

std::unique_ptr<Rotation> Rotation_from_quat(const maliput::math::Quaternion& q) {
  return std::make_unique<Rotation>(Rotation::FromQuat(q));
}

std::unique_ptr<Rotation> Rotation_from_rpy(const maliput::math::RollPitchYaw& rpy) {
  return std::make_unique<Rotation>(Rotation::FromRpy(rpy.vector()));
}

void Rotation_set_quat(Rotation& rotation, const maliput::math::Quaternion& q) {
  rotation.set_quat(q);
}

std::unique_ptr<maliput::math::RollPitchYaw> Rotation_rpy(const Rotation& rotation) {
  return std::make_unique<maliput::math::RollPitchYaw>(rotation.rpy());
}

std::unique_ptr<maliput::math::Matrix3> Rotation_matrix(const Rotation& rotation) {
  return std::make_unique<maliput::math::Matrix3>(rotation.matrix());
}

std::unique_ptr<InertialPosition> Rotation_Apply(const Rotation& rotation, const InertialPosition& inertial_pos) {
  return std::make_unique<InertialPosition>(rotation.Apply(inertial_pos));
}

std::unique_ptr<Rotation> Rotation_Reverse(const Rotation& rotation) {
  return std::make_unique<Rotation>(rotation.Reverse());
=======
ConstLanePtr RoadGeometry_GetLane(const RoadGeometry& road_geometry, const rust::String& lane_id) {
  return {road_geometry.ById().GetLane(LaneId{std::string(lane_id)})};
}

const std::vector<ConstLanePtr>& RoadGeometry_GetLanes(const RoadGeometry& road_geometry) {
  static std::vector<ConstLanePtr> lanes;
  const auto lanes_cpp = road_geometry.ById().GetLanes();
  if (lanes.size() == lanes_cpp.size()) {
    return lanes;
  }
  lanes.reserve(lanes_cpp.size());
  for (const auto& lane : road_geometry.ById().GetLanes()) {
    lanes.push_back(ConstLanePtr{lane.second});
  }
  return lanes;
>>>>>>> bb9b35c5
}

} // namespace api
} // namespace maliput<|MERGE_RESOLUTION|>--- conflicted
+++ resolved
@@ -126,7 +126,23 @@
   return std::make_unique<RoadPositionResult>(road_geometry.ToRoadPosition(inertial_pos));
 }
 
-<<<<<<< HEAD
+ConstLanePtr RoadGeometry_GetLane(const RoadGeometry& road_geometry, const rust::String& lane_id) {
+  return {road_geometry.ById().GetLane(LaneId{std::string(lane_id)})};
+}
+
+const std::vector<ConstLanePtr>& RoadGeometry_GetLanes(const RoadGeometry& road_geometry) {
+  static std::vector<ConstLanePtr> lanes;
+  const auto lanes_cpp = road_geometry.ById().GetLanes();
+  if (lanes.size() == lanes_cpp.size()) {
+    return lanes;
+  }
+  lanes.reserve(lanes_cpp.size());
+  for (const auto& lane : road_geometry.ById().GetLanes()) {
+    lanes.push_back(ConstLanePtr{lane.second});
+  }
+  return lanes;
+}
+
 std::unique_ptr<Rotation> Rotation_new() {
   return std::make_unique<Rotation>();
 }
@@ -157,23 +173,6 @@
 
 std::unique_ptr<Rotation> Rotation_Reverse(const Rotation& rotation) {
   return std::make_unique<Rotation>(rotation.Reverse());
-=======
-ConstLanePtr RoadGeometry_GetLane(const RoadGeometry& road_geometry, const rust::String& lane_id) {
-  return {road_geometry.ById().GetLane(LaneId{std::string(lane_id)})};
-}
-
-const std::vector<ConstLanePtr>& RoadGeometry_GetLanes(const RoadGeometry& road_geometry) {
-  static std::vector<ConstLanePtr> lanes;
-  const auto lanes_cpp = road_geometry.ById().GetLanes();
-  if (lanes.size() == lanes_cpp.size()) {
-    return lanes;
-  }
-  lanes.reserve(lanes_cpp.size());
-  for (const auto& lane : road_geometry.ById().GetLanes()) {
-    lanes.push_back(ConstLanePtr{lane.second});
-  }
-  return lanes;
->>>>>>> bb9b35c5
 }
 
 } // namespace api
