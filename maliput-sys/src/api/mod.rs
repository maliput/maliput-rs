--- conflicted
+++ resolved
@@ -66,10 +66,7 @@
         fn RoadGeometry_GetLane(rg: &RoadGeometry, lane_id: &String) -> ConstLanePtr;
         fn RoadGeometry_GetLanes(rg: &RoadGeometry) -> &CxxVector<ConstLanePtr>;
         fn RoadGeometry_GetSegment(rg: &RoadGeometry, segment_id: &String) -> *const Segment;
-<<<<<<< HEAD
         fn RoadGeometry_GetJunction(rg: &RoadGeometry, junction_id: &String) -> *const Junction;
-=======
->>>>>>> 7d9141a6
         // LanePosition bindings definitions.
         type LanePosition;
         fn LanePosition_new(s: f64, r: f64, h: f64) -> UniquePtr<LanePosition>;
@@ -119,12 +116,6 @@
         fn Lane_ToInertialPosition(lane: &Lane, lane_position: &LanePosition) -> UniquePtr<InertialPosition>;
         fn Lane_ToLanePosition(lane: &Lane, inertial_position: &InertialPosition) -> UniquePtr<LanePositionResult>;
         fn Lane_ToSegmentPosition(lane: &Lane, inertial_position: &InertialPosition) -> UniquePtr<LanePositionResult>;
-
-        // Segment bindings definitions
-        type Segment;
-        fn num_lanes(self: &Segment) -> i32;
-        fn lane(self: &Segment, index: i32) -> *const Lane;
-        fn Segment_id(segment: &Segment) -> String;
 
         // Segment bindings definitions
         type Segment;
