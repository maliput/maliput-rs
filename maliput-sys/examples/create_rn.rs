--- conflicted
+++ resolved
@@ -31,23 +31,13 @@
 use maliput_sys::plugin::ffi::CreateRoadNetwork;
 
 fn main() {
-<<<<<<< HEAD
     println!("\nExecuting create_rn.rs example: ");
-
+    let package_location = std::env::var("CARGO_MANIFEST_DIR").unwrap();
     let road_network_loader_id = "maliput_malidrive".to_string();
     let properties = vec![
         "road_geometry_id:my_rg_from_rust".to_string(),
-        "opendrive_file:/opt/ros/foxy/share/maliput_malidrive/resources/odr/TShapeRoad.xodr".to_string(),
+        "opendrive_file:".to_string() + &package_location + "/examples/resources/TShapeRoad.xodr",
     ];
-=======
-  println!("\nExecuting create_rn.rs example: ");
-  let package_location = std::env::var("CARGO_MANIFEST_DIR").unwrap();
-  let road_network_loader_id = "maliput_malidrive".to_string();
-  let properties = vec![
-    "road_geometry_id:my_rg_from_rust".to_string(),
-    "opendrive_file:".to_string() + &package_location + "/examples/resources/TShapeRoad.xodr",
-  ];
->>>>>>> 6a6307fe
 
     let road_network = CreateRoadNetwork(&road_network_loader_id, &properties);
     let road_geometry = road_network.road_geometry();
