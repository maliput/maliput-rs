// BSD 3-Clause License
//
// Copyright (c) 2024, Woven by Toyota.
// All rights reserved.
//
// Redistribution and use in source and binary forms, with or without
// modification, are permitted provided that the following conditions are met:
//
// * Redistributions of source code must retain the above copyright notice, this
//   list of conditions and the following disclaimer.
//
// * Redistributions in binary form must reproduce the above copyright notice,
//   this list of conditions and the following disclaimer in the documentation
//   and/or other materials provided with the distribution.
//
// * Neither the name of the copyright holder nor the names of its
//   contributors may be used to endorse or promote products derived from
//   this software without specific prior written permission.
//
// THIS SOFTWARE IS PROVIDED BY THE COPYRIGHT HOLDERS AND CONTRIBUTORS "AS IS"
// AND ANY EXPRESS OR IMPLIED WARRANTIES, INCLUDING, BUT NOT LIMITED TO, THE
// IMPLIED WARRANTIES OF MERCHANTABILITY AND FITNESS FOR A PARTICULAR PURPOSE ARE
// DISCLAIMED. IN NO EVENT SHALL THE COPYRIGHT HOLDER OR CONTRIBUTORS BE LIABLE
// FOR ANY DIRECT, INDIRECT, INCIDENTAL, SPECIAL, EXEMPLARY, OR CONSEQUENTIAL
// DAMAGES (INCLUDING, BUT NOT LIMITED TO, PROCUREMENT OF SUBSTITUTE GOODS OR
// SERVICES; LOSS OF USE, DATA, OR PROFITS; OR BUSINESS INTERRUPTION) HOWEVER
// CAUSED AND ON ANY THEORY OF LIABILITY, WHETHER IN CONTRACT, STRICT LIABILITY,
// OR TORT (INCLUDING NEGLIGENCE OR OTHERWISE) ARISING IN ANY WAY OUT OF THE USE
// OF THIS SOFTWARE, EVEN IF ADVISED OF THE POSSIBILITY OF SUCH DAMAGE.

use std::env;
use std::error::Error;
use std::fs;
use std::path::PathBuf;

fn main() -> Result<(), Box<dyn Error>> {
    println!("cargo:rerun-if-changed=src/lib.rs");
    println!("cargo:rerun-if-changed=BUILD.bazel");
    println!("cargo:rerun-if-changed=MODULE.bazel");
    let out_dir = PathBuf::from(env::var("OUT_DIR").unwrap());
    let bazel_output_base_dir = out_dir.join("bazel_output_base");
    fs::create_dir_all(&bazel_output_base_dir)?;

    // Bazel build
    let code = std::process::Command::new("bazel")
        .arg(format!("--output_base={}", bazel_output_base_dir.display()))
        .arg("build")
        .arg(format!(
            "--symlink_prefix={}",
            bazel_output_base_dir.join("bazel-").display()
        ))
        .arg("//...")
        .status()
        .expect("Failed to generate build script");
    if code.code() != Some(0) {
        panic!("Failed to generate build script");
    }
    let bazel_bin_dir = bazel_output_base_dir.join("bazel-bin");

<<<<<<< HEAD
    // TODO(francocipollone): Remove this custom build once maliput_malidrive is within BCR.
    env::set_current_dir("maliput_malidrive")
        .unwrap_or_else(|_| panic!("Unable to change directory to {}", "maliput_malidrive"));
    let build_malidrive = std::process::Command::new("bazel")
        .arg("build")
        .arg("//...")
        .status()
        .expect("Failed to generate build script");
    if build_malidrive.code() != Some(0) {
        panic!("Failed to generate build script");
    }
    let maliput_malidrive_bin_path = env::current_dir().unwrap().join("bazel-bin");

    // ************* maliput header files ************* //

    // TODO(francocipollone): Get version from MODULE.bazel configuration.
    let maliput_version = "1.2.0";
    let maliput_bin_path = bazel_bin_dir
        .join("external")
        .join(format!("maliput~{}", maliput_version));
=======
    // TODO(francocipollone): Get version from MODULE.bazel configuration.
    let maliput_version = "1.2.0";
    let maliput_bin_path = bazel_bin_dir.join("external").join(format!("maliput~{}", maliput_version));
    let maliput_malidrive_version: &str = "0.2.1";
    let maliput_malidrive_bin_path = bazel_bin_dir.join("external").join(format!("maliput_malidrive~{}", maliput_malidrive_version));

    // ************* maliput header files ************* //
>>>>>>> b0bce1cc

    //---Header files---
    let virtual_includes_path = maliput_bin_path.join("_virtual_includes");
    let mut virtual_includes = Vec::new();
    for entry in fs::read_dir(virtual_includes_path)? {
        let entry = entry?;
        let path = entry.path();
        if path.is_dir() {
            virtual_includes.push(path);
        }
    }

    // Add all the virtual includes to CXXBRIDGE_DIR.
    for (i, path) in virtual_includes.iter().enumerate() {
        println!("cargo:CXXBRIDGE_DIR{}={}", i, path.display());
    }

    // ************* maliput_malidrive header files ************* //
    // TODO(francocipollone): For consistency we should also add include paths for maliput_malidrive.

    // ************* crate output env vars ************* //

    // Environment variable to pass down to this crate:
    println!("cargo:rustc-env=MALIPUT_BIN_PATH={}", maliput_bin_path.display());
    println!(
        "cargo:rustc-env=MALIPUT_MALIDRIVE_BIN_PATH={}",
        maliput_malidrive_bin_path.display()
    );

    // Environment variable to pass down to dependent crates:
    // See: https://doc.rust-lang.org/cargo/reference/build-scripts.html#the-links-manifest-key
    println!("cargo:root={}", out_dir.display()); //> Accessed as MALIPUT_SDK_ROOT
    println!("cargo:maliput_bin_path={}", maliput_bin_path.display()); //> Accessed as MALIPUT_SDK_MALIPUT_BIN_PATH
    println!(
        "cargo:maliput_malidrive_bin_path={}",
        maliput_malidrive_bin_path.display()
    ); //> Accessed as MALIPUT_SDK_MALIPUT_MALIDRIVE_BIN_PATH
    println!(
        "cargo:maliput_malidrive_plugin_path={}",
        maliput_malidrive_bin_path
<<<<<<< HEAD
            .join("maliput_plugins")
            .join("libmaliput_malidrive_road_network.so.runfiles")
            .join("_main")
            .join("maliput_plugins")
            .display()
    ); //> Accessed as MALIPUT_SDK_MALIPUT_MALIDRIVE_PLUGIN_PATH
=======
        .join("maliput_plugins")
        .display()); //> Accessed as MALIPUT_SDK_MALIPUT_MALIDRIVE_PLUGIN_PATH
>>>>>>> b0bce1cc

    Ok(())
}<|MERGE_RESOLUTION|>--- conflicted
+++ resolved
@@ -57,28 +57,6 @@
     }
     let bazel_bin_dir = bazel_output_base_dir.join("bazel-bin");
 
-<<<<<<< HEAD
-    // TODO(francocipollone): Remove this custom build once maliput_malidrive is within BCR.
-    env::set_current_dir("maliput_malidrive")
-        .unwrap_or_else(|_| panic!("Unable to change directory to {}", "maliput_malidrive"));
-    let build_malidrive = std::process::Command::new("bazel")
-        .arg("build")
-        .arg("//...")
-        .status()
-        .expect("Failed to generate build script");
-    if build_malidrive.code() != Some(0) {
-        panic!("Failed to generate build script");
-    }
-    let maliput_malidrive_bin_path = env::current_dir().unwrap().join("bazel-bin");
-
-    // ************* maliput header files ************* //
-
-    // TODO(francocipollone): Get version from MODULE.bazel configuration.
-    let maliput_version = "1.2.0";
-    let maliput_bin_path = bazel_bin_dir
-        .join("external")
-        .join(format!("maliput~{}", maliput_version));
-=======
     // TODO(francocipollone): Get version from MODULE.bazel configuration.
     let maliput_version = "1.2.0";
     let maliput_bin_path = bazel_bin_dir.join("external").join(format!("maliput~{}", maliput_version));
@@ -86,7 +64,6 @@
     let maliput_malidrive_bin_path = bazel_bin_dir.join("external").join(format!("maliput_malidrive~{}", maliput_malidrive_version));
 
     // ************* maliput header files ************* //
->>>>>>> b0bce1cc
 
     //---Header files---
     let virtual_includes_path = maliput_bin_path.join("_virtual_includes");
@@ -127,17 +104,8 @@
     println!(
         "cargo:maliput_malidrive_plugin_path={}",
         maliput_malidrive_bin_path
-<<<<<<< HEAD
-            .join("maliput_plugins")
-            .join("libmaliput_malidrive_road_network.so.runfiles")
-            .join("_main")
-            .join("maliput_plugins")
-            .display()
-    ); //> Accessed as MALIPUT_SDK_MALIPUT_MALIDRIVE_PLUGIN_PATH
-=======
         .join("maliput_plugins")
         .display()); //> Accessed as MALIPUT_SDK_MALIPUT_MALIDRIVE_PLUGIN_PATH
->>>>>>> b0bce1cc
 
     Ok(())
 }